# main_pvessel.py

import traceback
from prepro_functions import *
from support import *

designs = load_doe("doe_1.csv")

# === Main Execution === #
doe_dir, doe_index = create_output_structure()

for run_idx, (VR, NR, H, LN, RP, thickness, forces, moments, P) in enumerate(designs, start=1):
    run_dir = create_run_folder(doe_dir, run_idx)
    os.chdir(run_dir)
    jobname = f"pvessel_{run_idx:04d}"

    try:
        PreProcess(VR, NR, H, LN, RP, thickness, forces, moments, P, jobname)
<<<<<<< HEAD
=======

        # Log the run
        log_run(doe_dir, doe_index, run_idx, VR, NR, H, LN, RP, thickness)
>>>>>>> eb1fbb4a

    except Exception as e:
        print(f"Error in run {run_idx}: {e}")
        traceback.print_exc()

<<<<<<< HEAD

#del_abq_temp()
=======
import run_jobs_parallel
run_jobs_parallel.main()
>>>>>>> eb1fbb4a
<|MERGE_RESOLUTION|>--- conflicted
+++ resolved
@@ -16,21 +16,10 @@
 
     try:
         PreProcess(VR, NR, H, LN, RP, thickness, forces, moments, P, jobname)
-<<<<<<< HEAD
-=======
-
-        # Log the run
-        log_run(doe_dir, doe_index, run_idx, VR, NR, H, LN, RP, thickness)
->>>>>>> eb1fbb4a
 
     except Exception as e:
         print(f"Error in run {run_idx}: {e}")
         traceback.print_exc()
 
-<<<<<<< HEAD
-
-#del_abq_temp()
-=======
 import run_jobs_parallel
-run_jobs_parallel.main()
->>>>>>> eb1fbb4a
+run_jobs_parallel.main()